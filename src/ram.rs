--- conflicted
+++ resolved
@@ -218,11 +218,7 @@
           input
             .trim()
             .parse()
-<<<<<<< HEAD
             .map_err(|_| InterpretError::InvalidInput(self.line, input.trim().to_string()))?,
-=======
-            .map_err(|_| InterpretError::InvalidInput(self.line, input))?,
->>>>>>> 23c2f00c
         );
       }
       Stmt::Halt(_) => self.halt = true,
