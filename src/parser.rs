use std::error::Error;

use crate::stmt::Label;
use crate::stmt::RegisterValue;
use crate::stmt::Stmt;
use crate::stmt::Value;

pub fn parse(source: &str) -> impl Iterator<Item = Result<Stmt, ParseError>> + '_ {
  source
    .lines()
    .enumerate()
    .map(|(i, l)| (i, l.trim()))
    .map(|(i, l)| parse_line(l, i))
    .filter_map(|result| result.transpose())
}

<<<<<<< HEAD

pub fn parse_line(line: &str, index: usize) -> Result<Stmt, ParseError> {
  let facts: Vec<_> = line.split_whitespace().collect();

  if facts.len() > 2 && !facts[2].starts_with('#') {
    Err(ParseError::UnsupportedSyntax(index))?
  }

  let first = facts.first().ok_or(ParseError::UnknownError(index))?;
=======
pub fn parse_line(line: &str, index: usize) -> Result<Option<Stmt>, ParseError> {
  let facts: Vec<_> = line
    .split('#')
    .next()
    .unwrap_or("")
    .split_whitespace()
    .collect();

  if facts.len() > 2 {
    Err(ParseError {})?
  }

  if facts.is_empty() {
    return Ok(None);
  }

  let head = facts[0].trim();
>>>>>>> d156c038
  let tail = facts.get(1);

  if let Some(label) = head.strip_suffix(':') {
    if is_valid_label(label) {
      return Ok(Some(Stmt::Label(label.to_string(), index)));
    }
    Err(ParseError::LabelIsNotValid(index))?
  }

  let opcode = head.to_uppercase();

  let stmt = match opcode.as_str() {
    "LOAD" | "ADD" | "SUB" | "MUL" | "DIV" | "WRITE" | "OUTPUT" => {
      parse_with_value(&opcode, tail.ok_or(ParseError::ArgumentIsRequired(index))?, index)?
    }
    "JUMP" | "JMP" | "JZ" | "JZERO" | "JGZ" | "JGTZ" => {
      parse_with_label(&opcode, tail.ok_or(ParseError::ArgumentIsRequired(index))?, index)?
    }
    "STORE" | "INPUT" | "READ" => parse_with_register(&opcode, tail.ok_or(ParseError::ArgumentIsRequired(index))?, index)?,
    "HALT" => Stmt::Halt(index),
    _ => Err(ParseError::UnsupportedOpcode(index, opcode))?,
  };

  Ok(Some(stmt))
}

fn parse_with_register(opcode: &str, tail: &str, index: usize) -> Result<Stmt, ParseError> {
  let arg: RegisterValue = {
    if let Some(tail) = tail.strip_prefix('*') {
      RegisterValue::Indirect(tail.parse().map_err(|_| ParseError::argument_value_must_be_numeric(index))?)
    } else if let Ok(arg) = tail.parse::<usize>() {
      RegisterValue::Direct(arg)
    } else if tail.starts_with('=') {
      Err(ParseError::pure_argument_not_allowed(index))?
    } else {
      Err(ParseError::not_valid_argument(index))?
    }
  };
  match opcode {
    "STORE" => Ok(Stmt::Store(arg, index)),
    "INPUT" | "READ" => Ok(Stmt::Input(arg, index)),
    _ => !unreachable!("Opcodes were chenged in parse function, but not there"), 
  }
}

fn parse_with_value(head: &str, tail: &str, index: usize) -> Result<Stmt, ParseError> {
  let arg: Value = {
    if let Some(tail) = tail.strip_prefix('=') {
      Value::Pure(tail.parse().map_err(|_| ParseError::argument_value_must_be_numeric(index))?)
    } else if let Some(tail) = tail.strip_prefix('*') {
      Value::Register(RegisterValue::Indirect(
        tail.parse().map_err(|_| ParseError::argument_value_must_be_numeric(index))?,
      ))
    } else if let Ok(arg) = tail.parse::<usize>() {
      Value::Register(RegisterValue::Direct(arg))
    } else {
      Err(ParseError::not_valid_argument(index))?
    }
  };

  match head {
    "LOAD" => Ok(Stmt::Load(arg, index)),
    "OUTPUT" | "WRITE" => Ok(Stmt::Output(arg, index)),
    "ADD" => Ok(Stmt::Add(arg, index)),
    "SUB" => Ok(Stmt::Sub(arg, index)),
    "MUL" => Ok(Stmt::Mul(arg, index)),
    "DIV" => Ok(Stmt::Div(arg, index)),
    _ => !unreachable!("Opcodes were chenged in parse function, but not there"),
  }
}

fn parse_with_label(head: &str, tail: &str, index: usize) -> Result<Stmt, ParseError> {
  let label: Label = if is_valid_label(tail) {
    Label::new(tail.to_string())
  } else {
    Err(ParseError::LabelIsNotValid(index))?
  };

  match head {
    "JUMP" | "JMP" => Ok(Stmt::Jump(label, index)),
    "JZ" | "JZERO" => Ok(Stmt::JumpIfZero(label, index)),
    "JGZ" | "JGTZ" => Ok(Stmt::JumpGreatherZero(label, index)),
    _ => !unreachable!("Opcodes were chenged in parse function, but not there"),
  }
}

fn is_valid_label(label: &str) -> bool {
  let Some(first) = label.chars().next() else { return false };

  if !first.is_ascii_alphabetic() && first != '_' {
    return false;
  }

  label
    .chars()
    .all(|c| c.is_ascii_alphanumeric() || c == '_' || c.is_ascii_digit())
}

#[derive(Debug, PartialEq, Eq, Clone, Hash, PartialOrd, Ord)]
pub enum ParseError {
  LabelIsNotValid(usize),

  UnsupportedSyntax(usize),
  UnsupportedOpcode(usize, String),

  ArgumentIsRequired(usize),
  ArgumentIsNotValid(usize, InvalidArgument),
  
  UnknownError(usize),
}

#[derive(Debug, PartialEq, Eq, Clone, Copy, Hash, PartialOrd, Ord)]
pub enum InvalidArgument {
  LabelIsNotValid,
  ArgumentIsRequired,
  ArgumentValueMustBeNumberic,
  PureArgumentIsNotAllowed,

  ArgumentIsNotValid,
}


impl ParseError {
  fn pure_argument_not_allowed(index: usize) -> Self {
    ParseError::ArgumentIsNotValid(
      index, 
      InvalidArgument::PureArgumentIsNotAllowed
    )
  }

  fn not_valid_argument(index: usize) -> Self {
    ParseError::ArgumentIsNotValid(
      index,
      InvalidArgument::ArgumentIsNotValid
    )
  }

  fn argument_value_must_be_numeric(index: usize) -> Self {
    ParseError::ArgumentIsNotValid(
      index,
      InvalidArgument::ArgumentValueMustBeNumberic
    )
  }
}

impl std::fmt::Display for ParseError {
  fn fmt(&self, f: &mut std::fmt::Formatter) -> std::fmt::Result {
    write!(f, "Parse error")
  }
}

impl Error for ParseError {}



#[cfg(test)]
mod tests {
  use super::*;

  #[test]
  fn test_label_is_not_valid() {
    let line = "фывфыфыв:";
    let result = parse_line(line, 0);
    
    assert_eq!(
      result, 
      Err(ParseError::LabelIsNotValid(0))
    );
  }

  #[test]
  fn test_unsupported_syntax() {
    let line = "LOAD 1 2";
    let result = parse_line(line, 0);
    
    assert_eq!(
      result, 
      Err(ParseError::UnsupportedSyntax(0))
    );
  }

  #[test]
  fn test_unsupported_opcode() {
    let line = "KoKotinf 1 2";
    let result = parse_line(line, 0);
    
    assert_eq!(
      result, 
      Err(ParseError::UnsupportedSyntax(0))
    );
  }

  #[test]
  fn test_argument_is_required() {
    let line = "LOAD";
    let result = parse_line(line, 0);
    
    assert_eq!(
      result, 
      Err(ParseError::ArgumentIsRequired(0))
    );
  }

  #[test]
  fn test_pure_argument_not_allowed() {
    let line = "STORE =1";
    let result = parse_line(line, 0);
    
    assert_eq!(
      result, 
      Err(ParseError::pure_argument_not_allowed(0))
    );
  }

  #[test]
  fn test_argument_value_must_be_numeric() {
    let line = "STORE *a";
    let result = parse_line(line, 0);
    
    assert_eq!(
      result, 
      Err(ParseError::argument_value_must_be_numeric(0))
    );
  }

  #[test]
  fn test_argument_is_not_valid() {
    let line = "STORE a";
    let result = parse_line(line, 0);
    
    assert_eq!(
      result, 
      Err(ParseError::not_valid_argument(0))
    );
  }
  
}<|MERGE_RESOLUTION|>--- conflicted
+++ resolved
@@ -14,17 +14,7 @@
     .filter_map(|result| result.transpose())
 }
 
-<<<<<<< HEAD
-
-pub fn parse_line(line: &str, index: usize) -> Result<Stmt, ParseError> {
-  let facts: Vec<_> = line.split_whitespace().collect();
-
-  if facts.len() > 2 && !facts[2].starts_with('#') {
-    Err(ParseError::UnsupportedSyntax(index))?
-  }
-
-  let first = facts.first().ok_or(ParseError::UnknownError(index))?;
-=======
+
 pub fn parse_line(line: &str, index: usize) -> Result<Option<Stmt>, ParseError> {
   let facts: Vec<_> = line
     .split('#')
@@ -42,7 +32,6 @@
   }
 
   let head = facts[0].trim();
->>>>>>> d156c038
   let tail = facts.get(1);
 
   if let Some(label) = head.strip_suffix(':') {
